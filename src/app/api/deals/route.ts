--- conflicted
+++ resolved
@@ -614,7 +614,24 @@
         return NextResponse.json({ error: error.message }, { status: 400 });
       }
 
-<<<<<<< HEAD
+      try {
+        await upsertDealBeneficiaries(
+          supabase,
+          deal.id,
+          deal.agency_id,
+          beneficiaries,
+        );
+      } catch (beneficiaryError: any) {
+        console.error(
+          "[Deals API] Failed to sync beneficiaries for new deal:",
+          beneficiaryError,
+        );
+        return NextResponse.json(
+          { error: beneficiaryError.message },
+          { status: 500 },
+        );
+      }
+
       // Increment deals_created_count for the agent
       if (agent_id) {
         const { data: currentAgent } = await supabase
@@ -629,24 +646,6 @@
             .update({ deals_created_count: (currentAgent.deals_created_count || 0) + 1 })
             .eq('id', agent_id);
         }
-=======
-      try {
-        await upsertDealBeneficiaries(
-          supabase,
-          deal.id,
-          deal.agency_id,
-          beneficiaries,
-        );
-      } catch (beneficiaryError: any) {
-        console.error(
-          "[Deals API] Failed to sync beneficiaries for new deal:",
-          beneficiaryError,
-        );
-        return NextResponse.json(
-          { error: beneficiaryError.message },
-          { status: 500 },
-        );
->>>>>>> 8e857d45
       }
 
       // Create hierarchy snapshot for the new deal
@@ -799,7 +798,6 @@
       return NextResponse.json({ error: error.message }, { status: 400 });
     }
 
-<<<<<<< HEAD
     // If client_phone was updated, also update the conversation's client_phone field
     // This ensures the conversation stays associated with the deal even when phone changes
     if (updateData.client_phone !== undefined && deal.id) {
@@ -820,12 +818,11 @@
       }
     }
 
-    return NextResponse.json({ deal, message: "Deal updated successfully" }, { status: 200 });
-=======
+
+
     return NextResponse.json({ deal, message: "Deal updated successfully" }, {
       status: 200,
     });
->>>>>>> 8e857d45
   } catch (err: any) {
     return NextResponse.json(
       { error: err.message || "Failed to update deal" },

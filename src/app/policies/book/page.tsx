--- conflicted
+++ resolved
@@ -390,7 +390,6 @@
   ]
 
   return (
-<<<<<<< HEAD
     <div className="space-y-6 max-w-full overflow-hidden relative">
       {/* Upgrade prompt overlay for Basic tier viewing downlines */}
       {userTier === 'basic' && viewMode === 'downlines' && (
@@ -409,12 +408,6 @@
       {/* Header with Status Slider and View Mode Slider - Always interactive */}
       <div className="flex items-center justify-between relative z-50">
         <h1 className="text-4xl font-bold text-primary">Book of Business</h1>
-=======
-    <div className="space-y-6 max-w-full overflow-hidden">
-      {/* Header with Status Slider and View Mode Slider */}
-      <div className="flex items-center justify-between">
-        <h1 className="text-4xl font-bold text-foreground">Book of Business</h1>
->>>>>>> 8e857d45
 
         <div className="flex items-center gap-4">
           {/* View Mode Slider */}

'use client'

import { useState, useEffect, useRef } from 'react'
import { useRouter } from 'next/navigation'
import { createClient } from '@/lib/supabase/client'
import { Input } from "@/components/ui/input"
import { Button } from "@/components/ui/button"
import { Alert, AlertDescription } from "@/components/ui/alert"
import { Users, Loader2, X, Plus, CheckCircle2, Shield, AlertCircle, Clock, Upload, FileText } from "lucide-react"
import { Progress } from "@/components/ui/progress"
import { SimpleSearchableSelect } from "@/components/ui/simple-searchable-select"
import { putToSignedUrl } from '@/lib/upload-policy-reports/client'

interface UserData {
  id: string
  first_name: string
  last_name: string
  email: string
  role: 'admin' | 'agent' | 'client'
  is_admin: boolean
  agency_id?: string
}

interface CarrierUpload {
  carrier: string
  file: File | null
}

interface InvitedAgent {
  firstName: string
  lastName: string
  email: string
  phoneNumber: string
  permissionLevel: string
  uplineAgentId: string | null
  preInviteUserId?: string | null
}

interface AgentSearchResult {
  id: string
  first_name: string
  last_name: string
  email: string
  status?: string
}

interface SearchOption {
  value: string
  label: string
  status?: string
}

const carriers = [
  'Aetna',
  'Aflac',
  'American Amicable',
  'Combined Insurance',
  'American Home Life',
  'Royal Neighbors',
  'Liberty Bankers Life',
  'Transamerica',
  'Foresters',
  'Reagan CRM Data'
]

const permissionLevels = [
  { value: "agent", label: "Agent" },
  { value: "admin", label: "Admin" }
]

// localStorage key for persisting NIPR job ID across page refresh
const NIPR_JOB_STORAGE_KEY = 'nipr_active_job_id'

interface OnboardingWizardProps {
  userData: UserData
  onComplete: () => void
}

export default function OnboardingWizard({ userData, onComplete }: OnboardingWizardProps) {
  const supabase = createClient()
  const router = useRouter()

  // Agency branding state
  const [primaryColor, setPrimaryColor] = useState<string>("217 91% 60%")

  // Policy reports upload state
  const [uploads, setUploads] = useState<CarrierUpload[]>(
    carriers.map(carrier => ({ carrier, file: null }))
  )
  const [uploadedFilesInfo, setUploadedFilesInfo] = useState<any[]>([])
  const [existingCarrierFiles, setExistingCarrierFiles] = useState<Record<string, Array<{
    name: string
    displayName: string
    path: string
    updated_at: string
  }>>>({})
  const [checkingExistingFiles, setCheckingExistingFiles] = useState(false)

  // Downline invitation state
  const [invitedAgents, setInvitedAgents] = useState<InvitedAgent[]>([])
  const [currentAgentForm, setCurrentAgentForm] = useState({
    firstName: "",
    lastName: "",
    email: "",
    phoneNumber: "",
    permissionLevel: "",
    uplineAgentId: ""
  })
  const [showAgentForm, setShowAgentForm] = useState(false)
  const [agentSearchTerm, setAgentSearchTerm] = useState("")
  const [agentSearchResults, setAgentSearchResults] = useState<SearchOption[]>([])
  const [isSearching, setIsSearching] = useState(false)

  // Pre-invite user search state
  const [nameSearchTerm, setNameSearchTerm] = useState("")
  const [nameSearchResults, setNameSearchResults] = useState<SearchOption[]>([])
  const [isNameSearching, setIsNameSearching] = useState(false)
  const [selectedPreInviteUserId, setSelectedPreInviteUserId] = useState<string | null>(null)

  // NIPR verification state
  const [niprForm, setNiprForm] = useState({
    lastName: '',
    npn: '',
    ssn: '',
    dob: ''
  })
  const [niprRunning, setNiprRunning] = useState(false)
  const [niprResult, setNiprResult] = useState<{
    success: boolean
    message: string
    files?: string[]
    analysis?: {
      success: boolean
      carriers: string[]
      unique_carriers?: string[]
      licensedStates: { resident: string[]; nonResident: string[] }
      analyzedAt: string
    }
  } | null>(null)

  // NIPR job progress tracking
  const [niprJobId, setNiprJobId] = useState<string | null>(null)
  const [niprProgress, setNiprProgress] = useState(0)
  const [niprProgressMessage, setNiprProgressMessage] = useState('')
  const [niprQueuePosition, setNiprQueuePosition] = useState<number | null>(null)

  // NIPR upload mode state (alternative to automation)
  const [niprMode, setNiprMode] = useState<'upload' | 'automation'>('automation')
  const [niprUploadFile, setNiprUploadFile] = useState<File | null>(null)
  const [niprUploading, setNiprUploading] = useState(false)
  const [niprDragging, setNiprDragging] = useState(false)

  // Carrier upload progress state (for step-by-step upload)
  const [currentCarrierIndex, setCurrentCarrierIndex] = useState(0)
  const [carrierUploads, setCarrierUploads] = useState<Record<string, File | null>>({})
  const [uploadingCarrier, setUploadingCarrier] = useState(false)

  // Carrier login collection state
  const [carrierLoginUsername, setCarrierLoginUsername] = useState('')
  const [carrierLoginPassword, setCarrierLoginPassword] = useState('')
  const [savingCarrierLogin, setSavingCarrierLogin] = useState(false)
  const [savedCarrierLogins, setSavedCarrierLogins] = useState<Set<string>>(new Set())

  // Matched carriers state (filtered by fuzzy matching with active carriers)
  const [matchedCarriers, setMatchedCarriers] = useState<Array<{
    id: string
    name: string
    display_name: string
    matchedWith: string
    similarity: number
  }>>([])
  const [loadingMatches, setLoadingMatches] = useState(false)

  // NIPR already completed state
  const [niprAlreadyCompleted, setNiprAlreadyCompleted] = useState(false)
  const [storedCarriers, setStoredCarriers] = useState<string[]>([])

  const [errors, setErrors] = useState<string[]>([])
  const [submitting, setSubmitting] = useState(false)
  const [currentStep, setCurrentStep] = useState(1) // All users start at NIPR verification
  const errorRef = useRef<HTMLDivElement>(null)

  useEffect(() => {
    if (errors.length > 0 && errorRef.current) {
      errorRef.current.scrollIntoView({ behavior: "smooth", block: "start" })
    }
  }, [errors])

  // Fetch agency primary color
  useEffect(() => {
    const fetchAgencyColor = async () => {
      if (userData.agency_id) {
        const { data: agencyData } = await supabase
          .from('agencies')
          .select('primary_color')
          .eq('id', userData.agency_id)
          .single()

        if (agencyData?.primary_color) {
          setPrimaryColor(agencyData.primary_color)
        }
      }
    }
    fetchAgencyColor()
  }, [userData.agency_id, supabase])

  // Check for active NIPR job on mount (for page refresh resilience)
  useEffect(() => {
    const checkActiveJob = async () => {
      const savedJobId = localStorage.getItem(NIPR_JOB_STORAGE_KEY)
      if (!savedJobId) return

      try {
        // Check job status from API
        const response = await fetch(`/api/nipr/job/${savedJobId}`)
        if (!response.ok) {
          localStorage.removeItem(NIPR_JOB_STORAGE_KEY)
          return
        }

        const data = await response.json()

        if (data.status === 'processing' || data.status === 'pending') {
          // Resume polling - job is still active
          setNiprJobId(savedJobId)
          setNiprRunning(true)
          setNiprProgress(data.progress || 0)
          setNiprProgressMessage(data.progressMessage || 'Resuming verification...')
          if (data.queuePosition) {
            setNiprQueuePosition(data.queuePosition)
          }
        } else {
          // Job completed or failed, clear storage
          localStorage.removeItem(NIPR_JOB_STORAGE_KEY)
        }
      } catch (error) {
        console.error('[ONBOARDING] Error checking active job:', error)
        localStorage.removeItem(NIPR_JOB_STORAGE_KEY)
      }
    }
    checkActiveJob()
  }, [])

  // Agent search debounce (for upline selection)
  useEffect(() => {
    if (agentSearchTerm.length < 2) {
      setAgentSearchResults([])
      return
    }

    const debounceTimer = setTimeout(async () => {
      try {
        setIsSearching(true)
        const response = await fetch(`/api/search-agents?q=${encodeURIComponent(agentSearchTerm)}&limit=10&type=downline`, {
          method: 'GET',
          headers: { 'Content-Type': 'application/json' },
          credentials: 'include'
        })

        if (response.ok) {
          const agents: AgentSearchResult[] = await response.json()
          if (Array.isArray(agents)) {
            const options: SearchOption[] = agents.map(agent => ({
              value: agent.id,
              label: `${agent.first_name} ${agent.last_name} - ${agent.email}`
            }))
            setAgentSearchResults(options)
          }
        }
      } catch (error) {
        console.error('Agent search error:', error)
      } finally {
        setIsSearching(false)
      }
    }, 400)

    return () => clearTimeout(debounceTimer)
  }, [agentSearchTerm])

  // Name search for pre-invite users
  useEffect(() => {
    if (nameSearchTerm.length < 2) {
      setNameSearchResults([])
      return
    }

    const debounceTimer = setTimeout(async () => {
      try {
        setIsNameSearching(true)
        console.log('[ONBOARDING] Starting name search for:', nameSearchTerm)

        const response = await fetch(`/api/search-agents?q=${encodeURIComponent(nameSearchTerm)}&limit=10&type=pre-invite`, {
          method: 'GET',
          headers: {
            'Content-Type': 'application/json',
          },
          credentials: 'include'
        })

        console.log('[ONBOARDING] Response status:', response.status, response.statusText)

        if (!response.ok) {
          const errorData = await response.json().catch(() => null);
          const errorMessage = errorData?.error || `Search failed`;
          console.error('[ONBOARDING] Name search error:', errorMessage, errorData?.detail)
          console.error('[ONBOARDING] Full error data:', errorData)
          setNameSearchResults([])
          return
        }

        const agents: AgentSearchResult[] = await response.json()
        console.log('[ONBOARDING] Received', agents?.length || 0, 'agents')

        if (!Array.isArray(agents)) {
          console.warn('[ONBOARDING] Search API returned non-array result:', agents);
          setNameSearchResults([]);
          return;
        }

        const options: SearchOption[] = agents.map(agent => ({
          value: agent.id,
          label: `${agent.first_name} ${agent.last_name}${agent.email ? ' - ' + agent.email : ''}${agent.status === 'pre-invite' ? ' (Pre-invite)' : ''}`,
          status: agent.status
        }))

        console.log('[ONBOARDING] Mapped to', options.length, 'options')
        setNameSearchResults(options)
      } catch (error) {
        console.error('[ONBOARDING] Name search exception:', error)
        setNameSearchResults([])
      } finally {
        setIsNameSearching(false)
      }
    }, 400)

    return () => clearTimeout(debounceTimer)
  }, [nameSearchTerm])

  // Check for existing uploaded files when on step 2
  useEffect(() => {
    if (currentStep === 2) {
      checkExistingFiles()
    }
  }, [currentStep])

  // Check if NIPR has already been completed for this user
  useEffect(() => {
    const checkNiprStatus = async () => {
      if (!userData.id) return

      try {
        const response = await fetch('/api/nipr/status')
        if (!response.ok) return

        const { completed, carriers } = await response.json()

        if (completed && carriers.length > 0) {
          setNiprAlreadyCompleted(true)
          setStoredCarriers(carriers)
          // Auto-advance if on step 1
          // Admins go to policy upload (step 2), agents skip to invite team (step 3)
          if (currentStep === 1) {
            setCurrentStep(3)
          }
        }
      } catch (error) {
        console.error('[ONBOARDING] Error checking NIPR status:', error)
      }
    }

    checkNiprStatus()
  }, [userData.id])

  // Poll for NIPR job progress when we have a job ID
  useEffect(() => {
    if (!niprJobId || !niprRunning) return

    const pollInterval = setInterval(async () => {
      try {
        const response = await fetch(`/api/nipr/job/${niprJobId}`)
        if (!response.ok) return

        const job = await response.json()

        setNiprProgress(job.progress || 0)
        setNiprProgressMessage(job.progressMessage || '')
        setNiprQueuePosition(job.position || null)

        // If job is completed or failed, stop polling and handle result
        if (job.status === 'completed') {
          setNiprRunning(false)
          setNiprResult({
            success: true,
            message: 'NIPR verification completed successfully!',
            files: job.resultFiles,
            analysis: {
              success: true,
              carriers: job.resultCarriers || [],
              unique_carriers: job.resultCarriers || [],
              licensedStates: { resident: [], nonResident: [] },
              analyzedAt: job.completedAt
            }
          })

          // Store carriers if we have them
          if (job.resultCarriers && job.resultCarriers.length > 0 && userData.id) {
            await storeCarriersInDatabase(job.resultCarriers, userData.id)
          }

          // Auto-advance to next step
          setTimeout(() => {
            setCurrentStep(3)
            window.scrollTo({ top: 0, behavior: 'smooth' })
          }, 2000)

          // Clear localStorage since job is complete
          localStorage.removeItem(NIPR_JOB_STORAGE_KEY)
          clearInterval(pollInterval)
        } else if (job.status === 'failed') {
          setNiprRunning(false)
          setNiprResult({
            success: false,
            message: job.errorMessage || 'NIPR verification failed. Please try again.'
          })
          // Clear localStorage since job failed
          localStorage.removeItem(NIPR_JOB_STORAGE_KEY)
          clearInterval(pollInterval)
        }
      } catch (error) {
        console.error('[ONBOARDING] Error polling job status:', error)
      }
    }, 10000) // Poll every 10 seconds

    return () => clearInterval(pollInterval)
  }, [niprJobId, niprRunning, userData.id, userData.is_admin])

  // Fetch active carriers and match with NIPR results when entering step 2
  useEffect(() => {
    const fetchAndMatchCarriers = async () => {
      // Get carriers to match - either from NIPR result or stored carriers
      const carriersToMatch = niprResult?.analysis?.unique_carriers || storedCarriers

      if (!carriersToMatch || carriersToMatch.length === 0 || currentStep !== 2) {
        return
      }

      setLoadingMatches(true)
      try {
        // Fetch active carriers from API
        const response = await fetch('/api/carriers')
        if (!response.ok) {
          console.error('[ONBOARDING] Failed to fetch carriers')
          return
        }

        const activeCarriers = await response.json()

        // Import and use fuzzy matching
        const { findMatchingCarriers } = await import('@/lib/nipr/fuzzy-match')
        const matches = findMatchingCarriers(
          carriersToMatch,
          activeCarriers,
          0.6 // 60% threshold - more lenient for carrier name variations
        )

        console.log('[ONBOARDING] Matched carriers:', matches.length, 'out of', carriersToMatch.length, 'NIPR carriers')
        setMatchedCarriers(matches)
      } catch (error) {
        console.error('[ONBOARDING] Error matching carriers:', error)
      } finally {
        setLoadingMatches(false)
      }
    }

    if (currentStep === 2) {
      fetchAndMatchCarriers()
    }
  }, [currentStep, niprResult, storedCarriers])

  const checkExistingFiles = async () => {
    if (!userData.agency_id) return

    try {
      setCheckingExistingFiles(true)
      const response = await fetch('/api/upload-policy-reports/bucket', {
        method: 'GET',
        credentials: 'include'
      })

      if (response.ok) {
        const data = await response.json()
        if (data.files && data.files.length > 0) {
          setUploadedFilesInfo(data.files)
        }
        // Set carrier files mapping for showing existing documents
        if (data.carrierFiles) {
          setExistingCarrierFiles(data.carrierFiles)
          console.log('[ONBOARDING] Existing carrier files:', data.carrierFiles)
        }
      }
    } catch (error) {
      console.error('Error checking existing files:', error)
    } finally {
      setCheckingExistingFiles(false)
    }
  }

  // Helper to find existing file for a carrier by matching sanitized names
  const getExistingFileForCarrier = (carrierName: string) => {
    if (!carrierName || Object.keys(existingCarrierFiles).length === 0) {
      return null
    }

    // Sanitize carrier name the same way the API does
    const sanitizedName = carrierName
      .replace(/[^a-zA-Z0-9\s-_]/g, '')
      .replace(/\s+/g, '_')
      .toLowerCase()
      .trim()

    // Try exact match first
    if (existingCarrierFiles[sanitizedName] && existingCarrierFiles[sanitizedName].length > 0) {
      return existingCarrierFiles[sanitizedName][0]
    }

    // Try case-insensitive match on all keys
    const matchingKey = Object.keys(existingCarrierFiles).find(
      key => key.toLowerCase() === sanitizedName
    )

    if (matchingKey && existingCarrierFiles[matchingKey].length > 0) {
      return existingCarrierFiles[matchingKey][0]
    }

    return null
  }

  const validateAgentForm = () => {
    const newErrors: string[] = []

    if (!currentAgentForm.firstName.trim()) {
      newErrors.push("First name is required")
    }
    if (!currentAgentForm.lastName.trim()) {
      newErrors.push("Last name is required")
    }
    const emailRegex = /^[^\s@]+@[^\s@]+\.[^\s@]+$/
    if (!emailRegex.test(currentAgentForm.email)) {
      newErrors.push("Invalid email format")
    }
    if (currentAgentForm.phoneNumber.length !== 10) {
      newErrors.push("Phone number must be 10 digits")
    }
    if (!currentAgentForm.permissionLevel) {
      newErrors.push("Permission level is required")
    }

    setErrors(newErrors)
    return newErrors.length === 0
  }

  const handleFileUpload = (carrierIndex: number, file: File) => {
    const newUploads = [...uploads]
    newUploads[carrierIndex] = {
      ...newUploads[carrierIndex],
      file: file
    }
    setUploads(newUploads)
  }

  const handleFileRemove = (carrierIndex: number) => {
    const newUploads = [...uploads]
    newUploads[carrierIndex] = {
      ...newUploads[carrierIndex],
      file: null
    }
    setUploads(newUploads)
  }

  const handleAddAgent = () => {
    if (!validateAgentForm()) {
      return
    }

    const newAgent: InvitedAgent = {
      firstName: currentAgentForm.firstName,
      lastName: currentAgentForm.lastName,
      email: currentAgentForm.email,
      phoneNumber: currentAgentForm.phoneNumber,
      permissionLevel: currentAgentForm.permissionLevel,
      uplineAgentId: currentAgentForm.uplineAgentId || null,
      preInviteUserId: selectedPreInviteUserId
    }

    setInvitedAgents([...invitedAgents, newAgent])

    // Reset form
    setCurrentAgentForm({
      firstName: "",
      lastName: "",
      email: "",
      phoneNumber: "",
      permissionLevel: "",
      uplineAgentId: ""
    })
    setAgentSearchTerm("")
    setNameSearchTerm("")
    setSelectedPreInviteUserId(null)
    setShowAgentForm(false)
    setErrors([])
  }

  const handleRemoveAgent = (index: number) => {
    setInvitedAgents(invitedAgents.filter((_, i) => i !== index))
  }

  const handlePreInviteUserSelect = async (userId: string, selectedOption: SearchOption) => {
    try {
      console.log('[ONBOARDING] Selecting pre-invite user:', userId)

      const { data: user, error } = await supabase
        .from('users')
        .select('*')
        .eq('id', userId)
        .single()

      if (error || !user) {
        console.error('[ONBOARDING] Error fetching user:', error)
        setErrors(['Failed to load user data'])
        return
      }

      console.log('[ONBOARDING] User data loaded:', user)

      // Pre-fill the form with user data
      setCurrentAgentForm({
        firstName: user.first_name || "",
        lastName: user.last_name || "",
        email: user.email || "",
        phoneNumber: user.phone_number || "",
        permissionLevel: user.perm_level || "",
        uplineAgentId: user.upline_id || ""
      })

      setSelectedPreInviteUserId(userId)
      setNameSearchTerm(selectedOption.label)
      setNameSearchResults([])

      // If there's an upline, set the search term for upline field
      if (user.upline_id) {
        const uplineOption = agentSearchResults.find(r => r.value === user.upline_id)
        if (uplineOption) {
          setAgentSearchTerm(uplineOption.label)
        }
      }
    } catch (error) {
      console.error('[ONBOARDING] Error selecting pre-invite user:', error)
      setErrors(['Failed to load user data'])
    }
  }

  const uploadPolicyReports = async () => {
    const uploadedFiles = uploads.filter(u => u.file !== null) as Array<{ carrier: string; file: File }>;
    if (uploadedFiles.length === 0) {
      return { success: true, message: 'No files to upload' }
    }

    try {
      // 0) Create an ingest job first
      const expectedFiles = uploadedFiles.length
      const clientJobId = `${Date.now()}-${Math.random().toString(36).slice(2, 8)}`

      // Resolve agencyId from current session
      let agencyId: string | null = null
      try {
        const { data: auth } = await supabase.auth.getUser()
        const userId = auth?.user?.id
        if (userId) {
          const { data: userRow, error: userError } = await supabase
            .from('users')
            .select('agency_id')
            .eq('auth_user_id', userId)
            .single()
          if (!userError) {
            agencyId = userRow?.agency_id ?? null
          }
        }
      } catch {}

      if (!agencyId) {
        return { success: false, message: 'Could not resolve your agency. Please refresh and try again.' }
      }

      const jobResp = await fetch('/api/upload-policy-reports/create-job', {
        method: 'POST',
        headers: { 'content-type': 'application/json' },
        body: JSON.stringify({
          agencyId,
          expectedFiles,
          clientJobId,
        }),
      })
      const jobJson = await jobResp.json().catch(() => null)
      if (!jobResp.ok || !jobJson?.job?.jobId) {
        console.error('Failed to create ingest job', { status: jobResp.status, body: jobJson })
        return { success: false, message: 'Could not start ingest job. Please try again.' }
      }
      const jobId = jobJson.job.jobId as string
      console.debug('Created ingest job', { jobId, expectedFiles })

      // 1) Request presigned URLs for all files in a single call (new ingestion flow)
      const signResp = await fetch('/api/upload-policy-reports/sign', {
        method: 'POST',
        headers: { 'content-type': 'application/json' },
        body: JSON.stringify({
          jobId,
          files: uploadedFiles.map(({ file }) => ({
            fileName: file.name,
            contentType: file.type || 'application/octet-stream',
            size: file.size,
          })),
        }),
      })
      const signJson = await signResp.json().catch(() => null)
      if (!signResp.ok || !Array.isArray(signJson?.files)) {
        console.error('Presign failed', { status: signResp.status, body: signJson })
        return { success: false, message: 'Could not generate upload URLs. Please try again.' }
      }

      // 2) Upload each file via its presigned URL (no chunking; URLs expire in 60s)
      const results = await Promise.allSettled(
        (signJson.files as Array<{ fileId: string; fileName: string; presignedUrl: string }>).
          map(async (f) => {
            const match = uploadedFiles.find(uf => uf.file.name === f.fileName)
            if (!match) throw new Error(`Missing file for ${f.fileName}`)
            const res = await putToSignedUrl(f.presignedUrl, match.file)
            if (!res.ok) throw new Error(`Upload failed with status ${res.status}`)
            return { fileName: f.fileName, fileId: f.fileId }
          })
      )

      // 3) Summarize uploads
      const successes: { carrier: string; file: string; paths: string[] }[] = [];
      const failures: string[] = [];

      results.forEach((r) => {
        if (r.status === 'fulfilled') {
          successes.push({ carrier: 'n/a', file: r.value.fileName, paths: [] });
        } else {
          const reason = r.reason instanceof Error ? r.reason.message : String(r.reason)
          failures.push(reason)
        }
      })

      if (successes.length) console.log('Uploaded:', successes);
      if (failures.length) console.error('Failed uploads:', failures);

      if (failures.length === 0) {
        return {
          success: true,
          message: `Successfully uploaded ${successes.length} file(s).`
        }
      } else {
        return {
          success: false,
          message: `Uploaded ${successes.length} file(s), but ${failures.length} failed: ${failures.join(', ')}`
        }
      }
    } catch (err) {
      console.error('Unexpected error during upload:', err);
      return { success: false, message: 'An unexpected error occurred while uploading. Please try again.' }
    }
  }

  const inviteAgents = async (currentUserId: string) => {
    if (invitedAgents.length === 0) {
      return { success: true, message: 'No agents to invite' }
    }

    const results = []
    const errors = []

    for (const agent of invitedAgents) {
      try {
        const response = await fetch('/api/agents/invite', {
          method: 'POST',
          headers: {
            'Content-Type': 'application/json',
          },
          body: JSON.stringify({
            email: agent.email,
            firstName: agent.firstName,
            lastName: agent.lastName,
            phoneNumber: agent.phoneNumber,
            permissionLevel: agent.permissionLevel,
            uplineAgentId: agent.uplineAgentId || currentUserId,
            preInviteUserId: agent.preInviteUserId // Include pre-invite user ID if updating
          }),
          credentials: 'include'
        })

        const data = await response.json()

        if (response.ok) {
          const action = agent.preInviteUserId ? 'updated' : 'invited'
          results.push(`✓ ${agent.firstName} ${agent.lastName} (${action})`)
        } else {
          errors.push(`✗ ${agent.firstName} ${agent.lastName}: ${data.error}`)
        }
      } catch (error) {
        errors.push(`✗ ${agent.firstName} ${agent.lastName}: Network error`)
      }
    }

    return {
      success: errors.length === 0,
      message: errors.length === 0
        ? `Successfully processed ${results.length} agent(s)!`
        : `Processed ${results.length} agent(s), ${errors.length} failed: ${errors.join(', ')}`
    }
  }

  const handleComplete = async () => {
    setSubmitting(true)
    setErrors([])

    try {
      // Upload policy reports if admin
      if (userData.is_admin) {
        const uploadResult = await uploadPolicyReports()
        if (!uploadResult.success) {
          console.error('Policy upload warning:', uploadResult.message)
          // Continue anyway, just log the warning
        }
      }

      // Invite agents
      const inviteResult = await inviteAgents(userData.id)
      if (!inviteResult.success) {
        console.error('Agent invitation warning:', inviteResult.message)
        // Continue anyway, just log the warning
      }

      // Update user status to 'active'
      const { error: updateError } = await supabase
        .from('users')
        .update({
          status: 'active',
          updated_at: new Date().toISOString(),
        })
        .eq('id', userData.id)

      if (updateError) {
        console.error('Error updating user status:', updateError)
        setErrors(['Failed to complete onboarding. Please try again.'])
        return
      }

      // Success! Call onComplete callback
      onComplete()
    } catch (error) {
      console.error('Error during onboarding completion:', error)
      setErrors(['Failed to complete onboarding. Please try again.'])
    } finally {
      setSubmitting(false)
    }
  }

  // Store NIPR carriers in database (non-blocking)
  const storeCarriersInDatabase = async (carriers: string[], userId: string) => {
    try {
      // Validate inputs
      if (!userId || !userId.trim()) {
        console.warn('[ONBOARDING] Cannot store carriers: Invalid user ID')
        return
      }

      if (!Array.isArray(carriers)) {
        console.warn('[ONBOARDING] Cannot store carriers: Invalid carriers data type')
        return
      }

      // Filter and clean carriers array
      const validCarriers = carriers
        .filter(carrier => carrier && typeof carrier === 'string' && carrier.trim().length > 0)
        .map(carrier => carrier.trim())

      if (validCarriers.length === 0) {
        console.warn('[ONBOARDING] No valid carriers to store')
        return
      }

      console.log('[ONBOARDING] Storing carriers in database:', validCarriers)

      const { error } = await supabase
        .from('users')
        .update({ unique_carriers: validCarriers })
        .eq('id', userId)

      if (error) {
        console.error('[ONBOARDING] Failed to store NIPR carriers:', error)
        // Non-blocking error - UI flow continues
      } else {
        console.log('[ONBOARDING] Successfully stored NIPR carriers:', validCarriers.length, 'carriers for user', userId)
      }
    } catch (error) {
      console.error('[ONBOARDING] Database storage error:', error)
      // Non-blocking error - UI flow continues
    }
  }

  // NIPR automation handler
  const runNiprAutomation = async () => {
    setErrors([])
    setNiprRunning(true)
    setNiprResult(null)
    setNiprJobId(null)
    setNiprProgress(0)
    setNiprProgressMessage('Submitting verification request...')
    setNiprQueuePosition(null)

    try {
      // Validate form
      const validationErrors: string[] = []
      if (!niprForm.lastName.trim()) validationErrors.push('Last name is required')
      if (!niprForm.npn.trim()) validationErrors.push('NPN is required')
      if (!/^\d+$/.test(niprForm.npn)) validationErrors.push('NPN must be numeric')
      if (!niprForm.ssn.trim()) validationErrors.push('Last 4 SSN is required')
      if (!/^\d{4}$/.test(niprForm.ssn)) validationErrors.push('SSN must be exactly 4 digits')
      if (!niprForm.dob.trim()) validationErrors.push('Date of birth is required')
      if (!/^\d{2}\/\d{2}\/\d{4}$/.test(niprForm.dob)) validationErrors.push('DOB must be in MM/DD/YYYY format')

      if (validationErrors.length > 0) {
        setErrors(validationErrors)
        setNiprRunning(false)
        return
      }

      const response = await fetch('/api/nipr/run', {
        method: 'POST',
        headers: { 'Content-Type': 'application/json' },
        body: JSON.stringify(niprForm)
      })

      const result = await response.json()

      // Handle rate limit error specifically
      if (response.status === 429) {
        const retryMinutes = Math.ceil((result.retryAfter || 3600) / 60)
        setNiprResult({
          success: false,
          message: `Rate limit exceeded. Please try again in ${retryMinutes} minute${retryMinutes !== 1 ? 's' : ''}.`
        })
        setNiprRunning(false)
        return
      }

      // Handle conflict (already has pending job)
      if (response.status === 409) {
        // Already has a pending job - start polling it
        if (result.jobId) {
          localStorage.setItem(NIPR_JOB_STORAGE_KEY, result.jobId)
          setNiprJobId(result.jobId)
          setNiprProgressMessage(result.status === 'processing' ? 'Verification in progress...' : 'Waiting in queue...')
        }
        return
      }

      // Handle other errors
      if (!response.ok && !result.queued) {
        setNiprResult({
          success: false,
          message: result.error || 'NIPR verification failed. Please try again.'
        })
        setNiprRunning(false)
        return
      }

      // If job was queued (waiting for another job to finish), start polling
      if (result.queued && result.jobId) {
        localStorage.setItem(NIPR_JOB_STORAGE_KEY, result.jobId)
        setNiprJobId(result.jobId)
        setNiprQueuePosition(result.position || null)
        setNiprProgressMessage(`Waiting in queue (position ${result.position || '?'})...`)
        // The useEffect will handle polling
        return
      }

      // If job started processing, start polling for progress
      if (result.processing && result.jobId) {
        localStorage.setItem(NIPR_JOB_STORAGE_KEY, result.jobId)
        setNiprJobId(result.jobId)
        setNiprProgressMessage('Starting verification...')
        // The useEffect will handle polling
        return
      }

      // Job completed immediately (legacy mode or already completed)
      // Store carriers in database if analysis was successful
      if (result.success && result.analysis?.unique_carriers && userData.id) {
        // Additional validation before storage
        if (Array.isArray(result.analysis.unique_carriers) && result.analysis.unique_carriers.length > 0) {
          console.log('[ONBOARDING] NIPR analysis found', result.analysis.unique_carriers.length, 'carriers, storing to database...')
          await storeCarriersInDatabase(result.analysis.unique_carriers, userData.id)
        } else {
          console.warn('[ONBOARDING] NIPR analysis returned no carriers to store')
        }
      }

      setNiprResult(result)
      setNiprRunning(false)
      setNiprProgress(100)
      setNiprProgressMessage('Complete!')

      if (result.success) {
        // Auto-advance to next step after success
        // Admins go to policy upload (step 2), agents skip to invite team (step 3)
        setTimeout(() => {
          setCurrentStep(3)
          window.scrollTo({ top: 0, behavior: 'smooth' })
        }, 2000)
      }
    } catch (error) {
      console.error('NIPR automation error:', error)
      setNiprRunning(false)
      setNiprResult({
        success: false,
        message: 'Failed to run NIPR automation. Please try again.'
      })
    }
  }

  // NIPR document upload handler (faster alternative to automation)
  const uploadNiprDocument = async () => {
    if (!niprUploadFile) {
      setErrors(['Please select a PDF file to upload'])
      return
    }

    setErrors([])
    setNiprUploading(true)
    setNiprResult(null)

    try {
      const formData = new FormData()
      formData.append('file', niprUploadFile)

      const response = await fetch('/api/nipr/upload', {
        method: 'POST',
        body: formData
      })

      const result = await response.json()

      if (!response.ok || !result.success) {
        setNiprResult({
          success: false,
          message: result.error || 'Failed to process NIPR document'
        })
        setNiprUploading(false)
        return
      }

      // Store carriers in database if analysis was successful
      if (result.analysis?.carriers && userData.id) {
        if (Array.isArray(result.analysis.carriers) && result.analysis.carriers.length > 0) {
          console.log('[ONBOARDING] NIPR upload found', result.analysis.carriers.length, 'carriers')
          await storeCarriersInDatabase(result.analysis.carriers, userData.id)
        }
      }

      setNiprResult({
        success: true,
        message: `Successfully extracted ${result.analysis?.carriers?.length || 0} carriers from your NIPR document`,
        analysis: {
          success: true,
          carriers: result.analysis?.carriers || [],
          unique_carriers: result.analysis?.carriers || [],
          licensedStates: result.analysis?.licensedStates || { resident: [], nonResident: [] },
          analyzedAt: result.analysis?.analyzedAt || new Date().toISOString()
        }
      })
      setNiprUploading(false)
      setNiprUploadFile(null)

      // Auto-advance to next step after success
      setTimeout(() => {
        setCurrentStep(3)
        window.scrollTo({ top: 0, behavior: 'smooth' })
      }, 2000)

    } catch (error) {
      console.error('NIPR upload error:', error)
      setNiprUploading(false)
      setNiprResult({
        success: false,
        message: 'Failed to upload NIPR document. Please try again.'
      })
    }
  }

  const goToStep = (step: number) => {
    setErrors([])
    setCurrentStep(step)
    window.scrollTo({ top: 0, behavior: 'smooth' })
  }

  const nextStep = () => {
    setErrors([])
    setCurrentStep(prev => prev + 1)
    window.scrollTo({ top: 0, behavior: 'smooth' })
  }

  const prevStep = () => {
    setErrors([])
    setCurrentStep(prev => prev - 1)
    window.scrollTo({ top: 0, behavior: 'smooth' })
  }

  const skipToComplete = () => {
    handleComplete()
  }

  // Save carrier login credentials
  const saveCarrierLogin = async () => {
    const currentCarrier = matchedCarriers[currentCarrierIndex]
    if (!currentCarrier || !carrierLoginUsername || !carrierLoginPassword) {
      setErrors(['Please enter both username and password'])
      return
    }

    setSavingCarrierLogin(true)
    setErrors([])

    try {
      const { data: { session } } = await supabase.auth.getSession()
      if (!session?.access_token) {
        setErrors(['Authentication required'])
        return
      }

      const response = await fetch('/api/carrier-logins', {
        method: 'POST',
        headers: {
          'Content-Type': 'application/json',
          'Authorization': `Bearer ${session.access_token}`
        },
        body: JSON.stringify({
          carrier_name: currentCarrier.name,
          login: carrierLoginUsername,
          password: carrierLoginPassword
        })
      })

      if (!response.ok) {
        const errorData = await response.json()
        throw new Error(errorData.error || 'Failed to save carrier login')
      }

      // Mark this carrier as saved
      setSavedCarrierLogins(prev => new Set(prev).add(currentCarrier.id))

      // Clear form and move to next carrier
      setCarrierLoginUsername('')
      setCarrierLoginPassword('')

      if (currentCarrierIndex < matchedCarriers.length - 1) {
        setCurrentCarrierIndex(i => i + 1)
      } else {
        goToStep(3)
      }
    } catch (error) {
      console.error('Failed to save carrier login:', error)
      setErrors([error instanceof Error ? error.message : 'Failed to save carrier login'])
    } finally {
      setSavingCarrierLogin(false)
    }
  }

  // Skip current carrier and move to next
  const skipCarrierLogin = () => {
    setCarrierLoginUsername('')
    setCarrierLoginPassword('')

    if (currentCarrierIndex < matchedCarriers.length - 1) {
      setCurrentCarrierIndex(i => i + 1)
    } else {
      goToStep(3)
    }
  }

  return (
    <div className="min-h-screen bg-background py-8 px-4 sm:px-6 lg:px-8">
      <div className="max-w-5xl mx-auto space-y-8">
        {/* Header */}
        <div>
          <h1 className="text-4xl font-bold mb-2" style={{ color: `hsl(${primaryColor})` }}>
            Complete Your Setup
          </h1>
          <p className="text-muted-foreground">
            Verify your credentials and invite your team to get started
          </p>
        </div>

        {/* Error Banner */}
        {errors.length > 0 && (
          <div
            ref={errorRef}
            className="p-4 bg-destructive/10 text-destructive rounded-lg border border-destructive/30"
          >
            {errors.map((error, index) => (
              <div key={index}>{error}</div>
            ))}
          </div>
        )}

        {/* Content Card */}
        <div className="bg-card rounded-lg shadow-lg border border-border p-8">
          {/* Step 1: NIPR Verification */}
          {currentStep === 1 && (
            <div className="space-y-6">
              <div className="border-b border-border pb-4">
                <div className="flex items-center gap-3">
                  <Shield className="h-8 w-8 text-primary" />
                  <div>
                    <h2 className="text-2xl font-bold text-foreground">NIPR Verification</h2>
                    <p className="text-sm text-muted-foreground mt-1">
                      Verify your credentials using your NIPR PDB report
                    </p>
                  </div>
                </div>
              </div>

              {/* Mode Toggle */}
              <div className="flex gap-2 p-1 bg-muted rounded-lg">
                <button
                  type="button"
                  onClick={() => setNiprMode('upload')}
                  disabled={niprRunning || niprUploading}
                  className={`flex-1 flex items-center justify-center gap-2 px-4 py-3 rounded-md text-sm font-medium transition-all ${
                    niprMode === 'upload'
                      ? 'bg-background text-foreground shadow-sm'
                      : 'text-muted-foreground hover:text-foreground'
                  }`}
                >
                  <Upload className="h-4 w-4" />
                  Upload Document
                </button>
                <button
                  type="button"
                  onClick={() => setNiprMode('automation')}
                  disabled={niprRunning || niprUploading}
                  className={`flex-1 flex items-center justify-center gap-2 px-4 py-3 rounded-md text-sm font-medium transition-all ${
                    niprMode === 'automation'
                      ? 'bg-background text-foreground shadow-sm'
                      : 'text-muted-foreground hover:text-foreground'
                  }`}
                >
                  <Shield className="h-4 w-4" />
                  Auto-Retrieve
                </button>
              </div>

              {/* Upload Mode */}
              {niprMode === 'upload' && !niprRunning && !niprUploading && !niprResult?.success && (
                <div className="space-y-4">
                  <div className="text-center py-2">
                    <p className="text-sm text-muted-foreground">
                      Upload your NIPR PDB Detail Report PDF for instant verification
                    </p>
                  </div>

                  <div className="max-w-lg mx-auto">
                    <div
                      className={`border-2 border-dashed rounded-lg p-8 transition-colors ${
                        niprUploadFile
                          ? 'border-primary bg-primary/5'
                          : niprDragging
                            ? 'border-primary bg-primary/10'
                            : 'border-gray-300 hover:border-primary'
                      }`}
                      onDragOver={(e) => {
                        e.preventDefault()
                        e.stopPropagation()
                        setNiprDragging(true)
                      }}
                      onDragEnter={(e) => {
                        e.preventDefault()
                        e.stopPropagation()
                        setNiprDragging(true)
                      }}
                      onDragLeave={(e) => {
                        e.preventDefault()
                        e.stopPropagation()
                        setNiprDragging(false)
                      }}
                      onDrop={(e) => {
                        e.preventDefault()
                        e.stopPropagation()
                        setNiprDragging(false)

                        const files = e.dataTransfer.files
                        if (files && files.length > 0) {
                          const file = files[0]
                          if (file.name.toLowerCase().endsWith('.pdf')) {
                            setNiprUploadFile(file)
                          } else {
                            setErrors(['Please upload a PDF file'])
                          }
                        }
                      }}
                    >
                      {niprUploadFile ? (
                        <div className="text-center">
                          <FileText className="h-16 w-16 text-primary mx-auto mb-4" />
                          <p className="text-sm font-medium text-foreground mb-1">
                            {niprUploadFile.name}
                          </p>
                          <p className="text-xs text-muted-foreground mb-4">
                            {(niprUploadFile.size / 1024).toFixed(2)} KB
                          </p>
                          <Button
                            onClick={() => setNiprUploadFile(null)}
                            variant="outline"
                            size="sm"
                          >
                            <X className="h-4 w-4 mr-1" />
                            Remove
                          </Button>
                        </div>
                      ) : (
                        <div className="text-center">
                          <Upload className="h-16 w-16 text-muted-foreground mx-auto mb-4" />
                          <p className="text-lg font-medium text-foreground mb-2">
                            Drop your NIPR PDF here or click to upload
                          </p>
                          <p className="text-sm text-muted-foreground mb-4">
                            PDF file only (max 50MB)
                          </p>
                          <input
                            type="file"
                            accept=".pdf"
                            onChange={(e) => {
                              const file = e.target.files?.[0]
                              if (file) {
                                setNiprUploadFile(file)
                              }
                            }}
                            className="hidden"
                            id="nipr-upload"
                          />
                          <label
                            htmlFor="nipr-upload"
                            className="cursor-pointer bg-primary text-primary-foreground hover:bg-primary/90 px-6 py-3 rounded-lg text-sm font-medium inline-block"
                          >
                            Choose File
                          </label>
                        </div>
                      )}
                    </div>
                  </div>

                  <Alert className="bg-blue-50 border-blue-200">
                    <AlertDescription className="text-blue-800">
                      <strong>How to get your NIPR PDB Report:</strong> Log in to{' '}
                      <a href="https://pdb.nipr.com" target="_blank" rel="noopener noreferrer" className="underline">
                        pdb.nipr.com
                      </a>
                      , navigate to "PDB Detail Report", and download the PDF.
                    </AlertDescription>
                  </Alert>
                </div>
              )}

              {/* Automation Mode */}
              {niprMode === 'automation' && !niprUploading && !niprResult?.success && (
                <>
                  <div className="grid grid-cols-1 md:grid-cols-2 gap-6">
                    <div className="space-y-2">
                      <label className="block text-sm font-semibold text-foreground">
                        Last Name <span className="text-destructive">*</span>
                      </label>
                      <Input
                        type="text"
                        value={niprForm.lastName}
                        onChange={(e) => setNiprForm({ ...niprForm, lastName: e.target.value })}
                        className="h-10"
                        placeholder="Enter your last name"
                        disabled={niprRunning}
                      />
                    </div>

                    <div className="space-y-2">
                      <label className="block text-sm font-semibold text-foreground">
                        NPN (National Producer Number) <span className="text-destructive">*</span>
                      </label>
                      <Input
                        type="text"
                        value={niprForm.npn}
                        onChange={(e) => setNiprForm({ ...niprForm, npn: e.target.value.replace(/\D/g, '') })}
                        className="h-10"
                        placeholder="e.g., 12345678"
                        disabled={niprRunning}
                      />
                    </div>

                    <div className="space-y-2">
                      <label className="block text-sm font-semibold text-foreground">
                        Last 4 digits of SSN <span className="text-destructive">*</span>
                      </label>
                      <Input
                        type="password"
                        value={niprForm.ssn}
                        onChange={(e) => setNiprForm({ ...niprForm, ssn: e.target.value.replace(/\D/g, '').slice(0, 4) })}
                        className="h-10"
                        placeholder="XXXX"
                        maxLength={4}
                        disabled={niprRunning}
                      />
                    </div>

                    <div className="space-y-2">
                      <label className="block text-sm font-semibold text-foreground">
                        Date of Birth <span className="text-destructive">*</span>
                      </label>
                      <Input
                        type="text"
                        value={niprForm.dob}
                        onChange={(e) => {
                          let value = e.target.value.replace(/[^\d/]/g, '')
                          // Auto-format as MM/DD/YYYY
                          if (value.length === 2 && !value.includes('/')) {
                            value = value + '/'
                          } else if (value.length === 5 && value.charAt(2) === '/' && !value.slice(3).includes('/')) {
                            value = value + '/'
                          }
                          setNiprForm({ ...niprForm, dob: value.slice(0, 10) })
                        }}
                        className="h-10"
                        placeholder="MM/DD/YYYY"
                        maxLength={10}
                        disabled={niprRunning}
                      />
                    </div>
                  </div>

                  {!niprRunning && (
                    <Alert className="bg-amber-50 border-amber-200">
                      <AlertDescription className="text-amber-800">
                        <strong>Note:</strong> Auto-retrieval takes 4-6 minutes. We will automatically fetch your NIPR PDB report using your credentials.
                      </AlertDescription>
                    </Alert>
                  )}
                </>
              )}

              {/* NIPR Progress Bar (Automation) */}
              {niprRunning && (
                <div className="space-y-4 p-6 bg-muted/50 rounded-lg border border-border">
                  <div className="flex items-center gap-3">
                    {niprQueuePosition ? (
                      <Clock className="h-5 w-5 text-amber-500 animate-pulse" />
                    ) : (
                      <Loader2 className="h-5 w-5 animate-spin text-primary" />
                    )}
                    <div className="flex-1">
                      <div className="flex justify-between items-center mb-2">
                        <span className="font-medium text-foreground">
                          {niprQueuePosition
                            ? `Waiting in queue (position ${niprQueuePosition})`
                            : 'NIPR Verification in Progress'}
                        </span>
                        <span className="text-sm text-muted-foreground">{niprProgress}%</span>
                      </div>
                      <Progress value={niprProgress} className="h-2" />
                      <p className="mt-2 text-sm text-muted-foreground">
                        {niprProgressMessage || 'Processing...'}
                      </p>
                    </div>
                  </div>
                  <p className="text-xs text-muted-foreground">
                    Please do not close this page. This process typically takes 4-6 minutes.
                  </p>
                </div>
              )}

              {/* Upload Progress */}
              {niprUploading && (
                <div className="space-y-4 p-6 bg-muted/50 rounded-lg border border-border">
                  <div className="flex items-center gap-3">
                    <Loader2 className="h-5 w-5 animate-spin text-primary" />
                    <div className="flex-1">
                      <span className="font-medium text-foreground">Analyzing your NIPR document...</span>
                      <p className="mt-2 text-sm text-muted-foreground">
                        Our AI is extracting carrier and license information from your document.
                      </p>
                    </div>
                  </div>
                </div>
              )}

              {/* NIPR Result */}
              {niprResult && !niprRunning && !niprUploading && (
                <Alert className={niprResult.success ? "bg-green-50 border-green-200" : "bg-red-50 border-red-200"}>
                  <AlertDescription className={niprResult.success ? "text-green-800" : "text-red-800"}>
                    <div className="flex items-center gap-2">
                      {niprResult.success ? (
                        <CheckCircle2 className="h-5 w-5" />
                      ) : (
                        <AlertCircle className="h-5 w-5" />
                      )}
                      <span>{niprResult.message}</span>
                    </div>
                    {/* Retry options on failure */}
                    {!niprResult.success && (
                      <div className="flex flex-wrap gap-2 mt-4">
                        <Button
                          type="button"
                          variant="default"
                          size="sm"
                          onClick={() => {
                            setNiprResult(null)
                            setNiprJobId(null)
                            setNiprProgress(0)
                            setNiprProgressMessage('')
                            // Trigger the automation again
                            setTimeout(() => runNiprAutomation(), 100)
                          }}
                          className="bg-black hover:bg-black/90 text-white"
                        >
                          <Shield className="mr-2 h-4 w-4" />
                          Retry Automation
                        </Button>
                        <Button
                          type="button"
                          variant="outline"
                          size="sm"
                          onClick={() => {
                            setNiprResult(null)
                            setNiprMode('upload')
                          }}
                        >
                          <Upload className="mr-2 h-4 w-4" />
                          Upload PDF Instead
                        </Button>
                        <Button
                          type="button"
                          variant="ghost"
                          size="sm"
                          onClick={() => goToStep(3)}
                        >
                          Skip for Now
                        </Button>
                      </div>
                    )}
                  </AlertDescription>
                </Alert>
              )}

              {/* Navigation */}
              <div className="flex justify-between items-center pt-6 mt-8 border-t border-border">
                <div></div>
                <div className="flex gap-3">
                  <Button
                    type="button"
                    variant="outline"
                    onClick={() => goToStep(3)}
                    disabled={niprRunning || niprUploading}
                    className="h-12 px-6"
                  >
                    Skip for Now
                  </Button>
<<<<<<< HEAD
                  <Button
                    type="button"
                    onClick={runNiprAutomation}
                    disabled={niprRunning}
                    className="h-12 px-6 bg-black hover:bg-black/90 text-white"
                  >
                    {niprRunning ? (
                      <>
                        <Loader2 className="mr-2 h-4 w-4 animate-spin" />
                        Running Verification...
                      </>
                    ) : (
                      <>
                        <Shield className="mr-2 h-4 w-4" />
                        Run Verification
                      </>
                    )}
                  </Button>
                </div>
              </div>
            </div>
          )}

          {/* Step 2: Upload Policy Reports - Step by Step */}
          {currentStep === 2 && (
            <div className="space-y-6">
              {/* Loading state while matching carriers */}
              {loadingMatches ? (
                <div className="text-center py-12 space-y-4">
                  <Loader2 className="h-12 w-12 animate-spin mx-auto text-primary" />
                  <p className="text-muted-foreground">Matching carriers with your licenses...</p>
                </div>
              ) : matchedCarriers.length > 0 ? (
                <>
                  {/* Minimal Progress Bar */}
                  <div className="space-y-2">
                    <div className="w-full h-1 bg-gray-200 rounded-full">
                      <div
                        className="h-1 bg-primary rounded-full transition-all duration-300"
                        style={{ width: `${((currentCarrierIndex + 1) / matchedCarriers.length) * 100}%` }}
                      />
                    </div>
                    <p className="text-sm text-muted-foreground text-center">
                      {Math.round(((currentCarrierIndex + 1) / matchedCarriers.length) * 100)}% complete
                      <span className="mx-2">•</span>
                      {currentCarrierIndex + 1} of {matchedCarriers.length} carriers
                    </p>
                  </div>

                  {/* Current Carrier Upload */}
                  <div className="text-center space-y-6 py-8">
                    <div>
                      <h2 className="text-2xl font-bold text-foreground">
                        Upload Document for:
                      </h2>
                      <p className="text-3xl font-bold text-primary mt-2">
                        {matchedCarriers[currentCarrierIndex]?.display_name}
                      </p>
                      <p className="text-sm text-muted-foreground mt-1">
                        Matched from: {matchedCarriers[currentCarrierIndex]?.matchedWith}
                      </p>
                    </div>

                    <div className="max-w-md mx-auto">
                      <div className="border-2 border-dashed border-gray-300 rounded-lg p-8 hover:border-primary transition-colors">
                        {(() => {
                          const carrierId = matchedCarriers[currentCarrierIndex]?.id
                          const carrierName = matchedCarriers[currentCarrierIndex]?.display_name
                          const newFile = carrierUploads[carrierId]
                          const existingFile = getExistingFileForCarrier(carrierName)

                          // Case 1: New file selected (either replacing existing or new upload)
                          if (newFile) {
                            return (
                              <div className="text-center">
                                <FileText className="h-16 w-16 text-primary mx-auto mb-4" />
                                <p className="text-sm font-medium text-foreground mb-1">
                                  {newFile.name}
                                </p>
                                <p className="text-xs text-muted-foreground mb-4">
                                  {(newFile.size / 1024).toFixed(2)} KB
                                  {existingFile && (
                                    <span className="ml-2 text-amber-600">(Replacing existing)</span>
                                  )}
                                </p>
                                <Button
                                  onClick={() => setCarrierUploads(prev => ({ ...prev, [carrierId]: null }))}
                                  variant="outline"
                                  size="sm"
                                >
                                  <X className="h-4 w-4 mr-1" />
                                  Remove
                                </Button>
                              </div>
                            )
                          }

                          // Case 2: Existing file found, no new file selected
                          if (existingFile) {
                            return (
                              <div className="text-center">
                                <CheckCircle2 className="h-16 w-16 text-green-500 mx-auto mb-4" />
                                <p className="text-sm font-medium text-foreground mb-1">
                                  {existingFile.displayName}
                                </p>
                                <p className="text-xs text-muted-foreground mb-4">
                                  Uploaded: {new Date(existingFile.updated_at).toLocaleDateString()}
                                </p>
                                <input
                                  type="file"
                                  accept=".csv,.xlsx,.xls"
                                  onChange={(e) => {
                                    const file = e.target.files?.[0]
                                    if (file) {
                                      setCarrierUploads(prev => ({ ...prev, [carrierId]: file }))
                                    }
                                  }}
                                  className="hidden"
                                  id="carrier-upload"
                                />
                                <label
                                  htmlFor="carrier-upload"
                                  className="cursor-pointer bg-amber-500 hover:bg-amber-600 text-white px-6 py-3 rounded-lg text-sm font-medium inline-block"
                                >
                                  Replace Existing Policy
                                </label>
                              </div>
                            )
                          }

                          // Case 3: No existing file, no selection - show upload prompt
                          return (
                            <div className="text-center">
                              <Upload className="h-16 w-16 text-muted-foreground mx-auto mb-4" />
                              <p className="text-lg font-medium text-foreground mb-2">
                                Drop file here or click to upload
                              </p>
                              <p className="text-sm text-muted-foreground mb-4">
                                CSV or Excel file
                              </p>
                              <input
                                type="file"
                                accept=".csv,.xlsx,.xls"
                                onChange={(e) => {
                                  const file = e.target.files?.[0]
                                  if (file) {
                                    setCarrierUploads(prev => ({ ...prev, [carrierId]: file }))
                                  }
                                }}
                                className="hidden"
                                id="carrier-upload"
                              />
                              <label
                                htmlFor="carrier-upload"
                                className="cursor-pointer bg-primary text-primary-foreground hover:bg-primary/90 px-6 py-3 rounded-lg text-sm font-medium inline-block"
                              >
                                Choose File
                              </label>
                            </div>
                          )
                        })()}
                      </div>
                    </div>
                  </div>

                  {/* Navigation */}
                  <div className="flex justify-between items-center pt-6 border-t border-border">
                    <div>
                      {currentCarrierIndex > 0 && (
                        <Button
                          type="button"
                          variant="outline"
                          onClick={() => setCurrentCarrierIndex(i => i - 1)}
                          className="h-12 px-6"
                        >
                          Previous Carrier
                        </Button>
=======
                  {niprMode === 'upload' ? (
                    <Button
                      type="button"
                      onClick={uploadNiprDocument}
                      disabled={niprUploading || !niprUploadFile}
                      className="h-12 px-6 bg-black hover:bg-black/90 text-white"
                    >
                      {niprUploading ? (
                        <>
                          <Loader2 className="mr-2 h-4 w-4 animate-spin" />
                          Analyzing...
                        </>
                      ) : (
                        <>
                          <Upload className="mr-2 h-4 w-4" />
                          Upload & Verify
                        </>
>>>>>>> 500a5486
                      )}
                    </Button>
                  ) : (
                    <Button
                      type="button"
                      onClick={runNiprAutomation}
                      disabled={niprRunning}
                      className="h-12 px-6 bg-black hover:bg-black/90 text-white"
                    >
                      {niprRunning ? (
                        <>
                          <Loader2 className="mr-2 h-4 w-4 animate-spin" />
                          Running...
                        </>
                      ) : (
                        <>
                          <Shield className="mr-2 h-4 w-4" />
                          Run Auto-Retrieve
                        </>
                      )}
                    </Button>
                  )}
                </div>
              </div>
            </div>
          )}

          {/* Step 2: Add Team Members */}
          {currentStep === 3 && (
            <div className="space-y-6">
              <div className="border-b border-border pb-4">
                <h2 className="text-2xl font-bold text-foreground">Add Team Members</h2>
                <p className="text-sm text-muted-foreground mt-1">
                  Invite agents to join your team (optional)
                </p>
              </div>

              {/* List of invited agents */}
              {invitedAgents.length > 0 && (
                <div className="space-y-3">
                  <h3 className="text-sm font-semibold text-foreground">Pending Invitations ({invitedAgents.length})</h3>
                  {invitedAgents.map((agent, index) => (
                    <div key={index} className="flex items-center justify-between p-4 bg-accent/30 rounded-lg border border-border">
                      <div>
                        <p className="font-medium text-foreground">
                          {agent.firstName} {agent.lastName}
                          {agent.preInviteUserId && (
                            <span className="ml-2 text-xs text-blue-500 font-normal">(Updating existing)</span>
                          )}
                        </p>
                        <p className="text-sm text-muted-foreground">{agent.email}</p>
                        <p className="text-xs text-muted-foreground">
                          {permissionLevels.find(p => p.value === agent.permissionLevel)?.label || agent.permissionLevel}
                        </p>
                      </div>
                      <Button
                        variant="ghost"
                        size="sm"
                        onClick={() => handleRemoveAgent(index)}
                        className="text-destructive hover:text-destructive/80"
                      >
                        <X className="h-4 w-4" />
                      </Button>
                    </div>
                  ))}
                </div>
              )}

              {/* Add agent form */}
              {!showAgentForm ? (
                <Button
                  onClick={() => setShowAgentForm(true)}
                  variant="outline"
                  className="w-full h-12"
                >
                  <Plus className="h-4 w-4 mr-2" />
                  Add Team Member
                </Button>
              ) : (
                <div className="border border-border rounded-lg p-6 space-y-4 bg-accent/10">
                  <div className="flex items-center justify-between border-b border-border pb-3">
                    <h3 className="text-lg font-semibold text-foreground">New Team Member</h3>
                    <Button
                      variant="ghost"
                      size="sm"
                      onClick={() => {
                        setShowAgentForm(false)
                        setCurrentAgentForm({
                          firstName: "",
                          lastName: "",
                          email: "",
                          phoneNumber: "",
                          permissionLevel: "",
                          uplineAgentId: ""
                        })
                        setNameSearchTerm("")
                        setSelectedPreInviteUserId(null)
                        setErrors([])
                      }}
                    >
                      <X className="h-4 w-4" />
                    </Button>
                  </div>

                  {/* Name Search for Pre-invite Users */}
                  <div className="space-y-2 p-3 bg-accent/20 rounded-lg border border-border">
                    <label className="block text-sm font-semibold text-foreground">
                      Search by Name (Optional)
                    </label>
                    <p className="text-xs text-muted-foreground">
                      Search for an existing pre-invite user to update their information, or leave blank to create a new user.
                    </p>
                    <div className="relative">
                      <Input
                        type="text"
                        value={nameSearchTerm}
                        onChange={(e) => {
                          setNameSearchTerm(e.target.value)
                          // Clear selection if user changes search
                          if (selectedPreInviteUserId) {
                            setSelectedPreInviteUserId(null)
                            setCurrentAgentForm({
                              firstName: "",
                              lastName: "",
                              email: "",
                              phoneNumber: "",
                              permissionLevel: "",
                              uplineAgentId: ""
                            })
                          }
                        }}
                        className="h-10"
                        placeholder="Type name to search..."
                      />
                      {isNameSearching && (
                        <div className="absolute right-3 top-1/2 transform -translate-y-1/2">
                          <div className="animate-spin rounded-full h-4 w-4 border-b-2 border-primary"></div>
                        </div>
                      )}
                    </div>

                    {/* Name search results dropdown */}
                    {nameSearchTerm.length >= 2 && !isNameSearching && nameSearchResults.length > 0 && (
                      <div className="border border-border rounded-lg bg-card shadow-lg max-h-40 overflow-y-auto z-10">
                        {nameSearchResults.map((option) => (
                          <button
                            key={option.value}
                            type="button"
                            className="w-full text-left px-3 py-2 hover:bg-accent/50 border-b border-border last:border-b-0 text-sm transition-colors"
                            onClick={() => handlePreInviteUserSelect(option.value, option)}
                          >
                            <div className="text-sm font-medium text-foreground">
                              {option.label}
                            </div>
                          </button>
                        ))}
                      </div>
                    )}

                    {/* No results message */}
                    {nameSearchTerm.length >= 2 && !isNameSearching && nameSearchResults.length === 0 && (
                      <div className="border border-border rounded-lg bg-card shadow-lg p-3 z-10">
                        <p className="text-sm text-muted-foreground text-center">
                          No agents found matching "{nameSearchTerm}"
                        </p>
                      </div>
                    )}

                    {/* Selected pre-invite user indicator */}
                    {selectedPreInviteUserId && (
                      <div className="mt-2 p-2 bg-blue-500/20 rounded border border-blue-500/30">
                        <div className="flex justify-between items-center">
                          <span className="text-sm text-blue-400">
                            Updating existing user: {currentAgentForm.firstName} {currentAgentForm.lastName}
                          </span>
                          <button
                            type="button"
                            onClick={() => {
                              setSelectedPreInviteUserId(null)
                              setNameSearchTerm("")
                              setCurrentAgentForm({
                                firstName: "",
                                lastName: "",
                                email: "",
                                phoneNumber: "",
                                permissionLevel: "",
                                uplineAgentId: ""
                              })
                            }}
                            className="text-destructive hover:text-destructive/80 text-xs"
                          >
                            Clear
                          </button>
                        </div>
                      </div>
                    )}
                  </div>

                  <div className="grid grid-cols-1 md:grid-cols-2 gap-4">
                    <div className="space-y-2">
                      <label className="block text-sm font-semibold text-foreground">
                        First Name <span className="text-destructive">*</span>
                      </label>
                      <Input
                        type="text"
                        value={currentAgentForm.firstName}
                        onChange={(e) => setCurrentAgentForm({ ...currentAgentForm, firstName: e.target.value })}
                        className={`h-10 ${selectedPreInviteUserId ? 'bg-gray-100 cursor-not-allowed' : ''}`}
                        readOnly={!!selectedPreInviteUserId}
                        disabled={!!selectedPreInviteUserId}
                      />
                      {selectedPreInviteUserId && (
                        <p className="text-xs text-muted-foreground">Name cannot be changed for existing users</p>
                      )}
                    </div>

                    <div className="space-y-2">
                      <label className="block text-sm font-semibold text-foreground">
                        Last Name <span className="text-destructive">*</span>
                      </label>
                      <Input
                        type="text"
                        value={currentAgentForm.lastName}
                        onChange={(e) => setCurrentAgentForm({ ...currentAgentForm, lastName: e.target.value })}
                        className={`h-10 ${selectedPreInviteUserId ? 'bg-gray-100 cursor-not-allowed' : ''}`}
                        readOnly={!!selectedPreInviteUserId}
                        disabled={!!selectedPreInviteUserId}
                      />
                      {selectedPreInviteUserId && (
                        <p className="text-xs text-muted-foreground">Name cannot be changed for existing users</p>
                      )}
                    </div>
                  </div>

                  <div className="space-y-2">
                    <label className="block text-sm font-semibold text-foreground">
                      Email <span className="text-destructive">*</span>
                    </label>
                    <Input
                      type="email"
                      value={currentAgentForm.email}
                      onChange={(e) => setCurrentAgentForm({ ...currentAgentForm, email: e.target.value })}
                      className="h-10"
                    />
                  </div>

                  <div className="space-y-2">
                    <label className="block text-sm font-semibold text-foreground">
                      Phone Number <span className="text-destructive">*</span>
                    </label>
                    <Input
                      type="tel"
                      value={currentAgentForm.phoneNumber}
                      onChange={(e) => setCurrentAgentForm({ ...currentAgentForm, phoneNumber: e.target.value })}
                      className="h-10"
                      placeholder="1234567890"
                    />
                  </div>

                  <div className="space-y-2">
                    <label className="block text-sm font-semibold text-foreground">
                      Permission Level <span className="text-destructive">*</span>
                    </label>
                    <SimpleSearchableSelect
                      options={userData.is_admin ? permissionLevels : permissionLevels.filter(p => p.value === 'agent')}
                      value={currentAgentForm.permissionLevel}
                      onValueChange={(value) => setCurrentAgentForm({ ...currentAgentForm, permissionLevel: value })}
                      placeholder="Select permission level"
                    />
                  </div>

                  <div className="space-y-2">
                    <label className="block text-sm font-semibold text-foreground">
                      Upline Agent (Optional)
                    </label>
                    <Input
                      type="text"
                      value={agentSearchTerm}
                      onChange={(e) => setAgentSearchTerm(e.target.value)}
                      className="h-10"
                      placeholder="Type to search for upline agent..."
                    />

                    {isSearching && (
                      <div className="flex items-center gap-2 text-sm text-muted-foreground">
                        <Loader2 className="h-3 w-3 animate-spin" />
                        Searching...
                      </div>
                    )}

                    {agentSearchResults.length > 0 && (
                      <div className="border border-border rounded-lg bg-card shadow-lg max-h-40 overflow-y-auto">
                        {agentSearchResults.map((option) => (
                          <button
                            key={option.value}
                            type="button"
                            className="w-full text-left px-3 py-2 hover:bg-accent/50 border-b border-border last:border-b-0 text-sm"
                            onClick={() => {
                              setCurrentAgentForm({ ...currentAgentForm, uplineAgentId: option.value })
                              setAgentSearchTerm(option.label)
                            }}
                          >
                            {option.label}
                          </button>
                        ))}
                      </div>
                    )}

                    {currentAgentForm.uplineAgentId && (
                      <div className="p-2 bg-accent/30 rounded border border-border text-sm">
                        <div className="flex justify-between items-center">
                          <span className="text-foreground">
                            Selected: {agentSearchResults.find(r => r.value === currentAgentForm.uplineAgentId)?.label || 'Agent selected'}
                          </span>
                          <button
                            type="button"
                            onClick={() => {
                              setCurrentAgentForm({ ...currentAgentForm, uplineAgentId: "" })
                              setAgentSearchTerm("")
                            }}
                            className="text-destructive hover:text-destructive/80 text-xs"
                          >
                            Clear
                          </button>
                        </div>
                      </div>
                    )}
                  </div>

                  <Button
                    onClick={handleAddAgent}
                    className="w-full bg-black hover:bg-black/90 text-white"
                  >
                    <Plus className="h-4 w-4 mr-2" />
                    Add to List
                  </Button>
                </div>
              )}

              <Alert className="bg-amber-50 border-amber-200">
                <AlertDescription className="text-amber-800">
                  <strong>Optional:</strong> You can skip this step and invite team members later from the Agents page.
                </AlertDescription>
              </Alert>

              {/* Navigation */}
              <div className="flex justify-between items-center pt-6 mt-8 border-t border-border">
                <Button
                  type="button"
                  variant="outline"
                  onClick={() => goToStep(1)}
                  className="h-12 px-6"
                >
                  Previous
                </Button>
                <div className="flex gap-3">
                  <Button
                    type="button"
                    variant="outline"
                    onClick={skipToComplete}
                    disabled={submitting}
                    className="h-12 px-6"
                  >
                    Skip for Now
                  </Button>
                  <Button
                    type="button"
                    onClick={handleComplete}
                    disabled={submitting}
                    className="h-12 px-6 bg-black hover:bg-black/90 text-white"
                  >
                    {submitting ? (
                      <>
                        <Loader2 className="mr-2 h-4 w-4 animate-spin" />
                        Completing...
                      </>
                    ) : (
                      <>
                        <CheckCircle2 className="mr-2 h-4 w-4" />
                        Complete Setup
                      </>
                    )}
                  </Button>
                </div>
              </div>
            </div>
          )}
        </div>
      </div>
    </div>
  )
}
<|MERGE_RESOLUTION|>--- conflicted
+++ resolved
@@ -1570,185 +1570,6 @@
                   >
                     Skip for Now
                   </Button>
-<<<<<<< HEAD
-                  <Button
-                    type="button"
-                    onClick={runNiprAutomation}
-                    disabled={niprRunning}
-                    className="h-12 px-6 bg-black hover:bg-black/90 text-white"
-                  >
-                    {niprRunning ? (
-                      <>
-                        <Loader2 className="mr-2 h-4 w-4 animate-spin" />
-                        Running Verification...
-                      </>
-                    ) : (
-                      <>
-                        <Shield className="mr-2 h-4 w-4" />
-                        Run Verification
-                      </>
-                    )}
-                  </Button>
-                </div>
-              </div>
-            </div>
-          )}
-
-          {/* Step 2: Upload Policy Reports - Step by Step */}
-          {currentStep === 2 && (
-            <div className="space-y-6">
-              {/* Loading state while matching carriers */}
-              {loadingMatches ? (
-                <div className="text-center py-12 space-y-4">
-                  <Loader2 className="h-12 w-12 animate-spin mx-auto text-primary" />
-                  <p className="text-muted-foreground">Matching carriers with your licenses...</p>
-                </div>
-              ) : matchedCarriers.length > 0 ? (
-                <>
-                  {/* Minimal Progress Bar */}
-                  <div className="space-y-2">
-                    <div className="w-full h-1 bg-gray-200 rounded-full">
-                      <div
-                        className="h-1 bg-primary rounded-full transition-all duration-300"
-                        style={{ width: `${((currentCarrierIndex + 1) / matchedCarriers.length) * 100}%` }}
-                      />
-                    </div>
-                    <p className="text-sm text-muted-foreground text-center">
-                      {Math.round(((currentCarrierIndex + 1) / matchedCarriers.length) * 100)}% complete
-                      <span className="mx-2">•</span>
-                      {currentCarrierIndex + 1} of {matchedCarriers.length} carriers
-                    </p>
-                  </div>
-
-                  {/* Current Carrier Upload */}
-                  <div className="text-center space-y-6 py-8">
-                    <div>
-                      <h2 className="text-2xl font-bold text-foreground">
-                        Upload Document for:
-                      </h2>
-                      <p className="text-3xl font-bold text-primary mt-2">
-                        {matchedCarriers[currentCarrierIndex]?.display_name}
-                      </p>
-                      <p className="text-sm text-muted-foreground mt-1">
-                        Matched from: {matchedCarriers[currentCarrierIndex]?.matchedWith}
-                      </p>
-                    </div>
-
-                    <div className="max-w-md mx-auto">
-                      <div className="border-2 border-dashed border-gray-300 rounded-lg p-8 hover:border-primary transition-colors">
-                        {(() => {
-                          const carrierId = matchedCarriers[currentCarrierIndex]?.id
-                          const carrierName = matchedCarriers[currentCarrierIndex]?.display_name
-                          const newFile = carrierUploads[carrierId]
-                          const existingFile = getExistingFileForCarrier(carrierName)
-
-                          // Case 1: New file selected (either replacing existing or new upload)
-                          if (newFile) {
-                            return (
-                              <div className="text-center">
-                                <FileText className="h-16 w-16 text-primary mx-auto mb-4" />
-                                <p className="text-sm font-medium text-foreground mb-1">
-                                  {newFile.name}
-                                </p>
-                                <p className="text-xs text-muted-foreground mb-4">
-                                  {(newFile.size / 1024).toFixed(2)} KB
-                                  {existingFile && (
-                                    <span className="ml-2 text-amber-600">(Replacing existing)</span>
-                                  )}
-                                </p>
-                                <Button
-                                  onClick={() => setCarrierUploads(prev => ({ ...prev, [carrierId]: null }))}
-                                  variant="outline"
-                                  size="sm"
-                                >
-                                  <X className="h-4 w-4 mr-1" />
-                                  Remove
-                                </Button>
-                              </div>
-                            )
-                          }
-
-                          // Case 2: Existing file found, no new file selected
-                          if (existingFile) {
-                            return (
-                              <div className="text-center">
-                                <CheckCircle2 className="h-16 w-16 text-green-500 mx-auto mb-4" />
-                                <p className="text-sm font-medium text-foreground mb-1">
-                                  {existingFile.displayName}
-                                </p>
-                                <p className="text-xs text-muted-foreground mb-4">
-                                  Uploaded: {new Date(existingFile.updated_at).toLocaleDateString()}
-                                </p>
-                                <input
-                                  type="file"
-                                  accept=".csv,.xlsx,.xls"
-                                  onChange={(e) => {
-                                    const file = e.target.files?.[0]
-                                    if (file) {
-                                      setCarrierUploads(prev => ({ ...prev, [carrierId]: file }))
-                                    }
-                                  }}
-                                  className="hidden"
-                                  id="carrier-upload"
-                                />
-                                <label
-                                  htmlFor="carrier-upload"
-                                  className="cursor-pointer bg-amber-500 hover:bg-amber-600 text-white px-6 py-3 rounded-lg text-sm font-medium inline-block"
-                                >
-                                  Replace Existing Policy
-                                </label>
-                              </div>
-                            )
-                          }
-
-                          // Case 3: No existing file, no selection - show upload prompt
-                          return (
-                            <div className="text-center">
-                              <Upload className="h-16 w-16 text-muted-foreground mx-auto mb-4" />
-                              <p className="text-lg font-medium text-foreground mb-2">
-                                Drop file here or click to upload
-                              </p>
-                              <p className="text-sm text-muted-foreground mb-4">
-                                CSV or Excel file
-                              </p>
-                              <input
-                                type="file"
-                                accept=".csv,.xlsx,.xls"
-                                onChange={(e) => {
-                                  const file = e.target.files?.[0]
-                                  if (file) {
-                                    setCarrierUploads(prev => ({ ...prev, [carrierId]: file }))
-                                  }
-                                }}
-                                className="hidden"
-                                id="carrier-upload"
-                              />
-                              <label
-                                htmlFor="carrier-upload"
-                                className="cursor-pointer bg-primary text-primary-foreground hover:bg-primary/90 px-6 py-3 rounded-lg text-sm font-medium inline-block"
-                              >
-                                Choose File
-                              </label>
-                            </div>
-                          )
-                        })()}
-                      </div>
-                    </div>
-                  </div>
-
-                  {/* Navigation */}
-                  <div className="flex justify-between items-center pt-6 border-t border-border">
-                    <div>
-                      {currentCarrierIndex > 0 && (
-                        <Button
-                          type="button"
-                          variant="outline"
-                          onClick={() => setCurrentCarrierIndex(i => i - 1)}
-                          className="h-12 px-6"
-                        >
-                          Previous Carrier
-                        </Button>
-=======
                   {niprMode === 'upload' ? (
                     <Button
                       type="button"
@@ -1766,7 +1587,6 @@
                           <Upload className="mr-2 h-4 w-4" />
                           Upload & Verify
                         </>
->>>>>>> 500a5486
                       )}
                     </Button>
                   ) : (
